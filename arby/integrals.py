--- conflicted
+++ resolved
@@ -17,76 +17,18 @@
 ###################
 
 
-def _rate_to_num(a, b, rate):
-    """Convert sample rate to sample numbers in [a,b]."""
-    return np.floor(np.float(b - a) * rate) + 1
-
-
-def _incr_to_num(a, b, incr):
-    """Convert increment to sample numbers in [a,b]."""
-    return _rate_to_num(a, b, 1.0 / incr)
-
-
-<<<<<<< HEAD
-def _nodes_weights(interval=None, num=None, rule=None):
-    """Wrapper to make nodes and weights for integration classes"""
+def _nodes_weights(interval=None, rule=None):
+    """Build nodes and weights."""
 
     # Validate inputs
     if interval is None:
         raise ValueError("`interval` must be provided.")
-=======
-def _make_rules(interval, rule_dict, num=None, rate=None, incr=None):
-    """Build quadrature rules."""
-
-    # Validate inputs
-    input_dict = {"num": num, "rate": rate, "incr": incr}
-
-    if not type(interval) in [list, np.ndarray]:
-        raise ValueError("List or array input required.")
-    len_interval = len(interval)
-
-    # Extract and validate the sampling method requested
-    for kk, vv in input_dict.items():
-        if vv is not None:
-            key = kk
-            value = input_dict[kk]
-            if type(value) in [list, np.ndarray]:
-                len_arg = len(value)
-            else:
-                len_arg = 1
-                value = [value]
-    if len_arg != len_interval - 1:
-        raise ValueError("Number of (sub)interval(s) does not equal number of "
-                         "arguments.")
-
-    # Generate nodes and weights for requested sampling
-    nodes, weights = [], []
-    for ii in range(len_arg):
-        a, b = interval[ii: ii + 2]
-        n, w = rule_dict[key](a, b, value[ii])
-        nodes.append(n)
-        weights.append(w)
-
-    return [np.hstack(nodes), np.hstack(weights)]
-
-
-def _nodes_weights(interval=None, num=None, rate=None, incr=None, rule=None):
-    """Wrapper to make nodes and weights for integration classes"""
-
-    # Validate inputs
-    assert interval, "Input to `interval` must not be None."
-    values = [num, rate, incr]
-    if values.count(None) != 2:
-        raise ValueError("Must give input for only one of `num`, `rate`, or` "
-                         "`incr`.")
->>>>>>> 63548b16
     if type(rule) is not str:
         raise TypeError("Input `rule` must be a string.")
 
     # Generate requested quadrature rule
     if rule in ["riemann", "trapezoidal"]:
-        all_nodes, all_weights = QuadratureRules()[rule](
-            interval, num=num)
+        all_nodes, all_weights = Quadratures()[rule](interval)
     else:
         raise ValueError(f"Requested quadrature rule ({rule}) not available.")
     return all_nodes, all_weights, rule
@@ -97,123 +39,75 @@
 ##############################
 
 
-class QuadratureRules:
-    """Class for generating quadrature rules"""
+class Quadratures:
+    """Quadrature rules class."""
 
     def __init__(self):
-<<<<<<< HEAD
-        self._dict = {"riemann": self.riemann, "trapezoidal": self.trapezoidal}
-=======
         self._dict = {"riemann": self._riemann,
-                      "trapezoidal": self.trapezoidal}
->>>>>>> 63548b16
-        self.rules = list(self._dict.keys())
+                      "trapezoidal": self._trapezoidal}
 
     def __getitem__(self, rule):
         return self._dict[rule]
 
-<<<<<<< HEAD
-    def riemann(self, interval, num=None):
-=======
-    def _riemann(self, interval, num=None, rate=None, incr=None):
->>>>>>> 63548b16
-        """
-        Uniformly sampled array using Riemann quadrature rule over interval
-        [a,b] with given sample number, sample rate or increment between
-        samples.
+    def _riemann(self, interval):
+        """Uniform Riemann quadrature.
 
         Parameters
         ----------
-<<<<<<< HEAD
-        interval -- list indicating interval(s) for quadrature
-=======
-        interval: list
-            Indicating interval for quadrature.
->>>>>>> 63548b16
-
-        Options (specify only one)
-        -------
-        num  -- number(s) of quadrature points
-        rate -- rate(s) at which points are sampled
-        incr -- spacing(s) between samples
+        interval: numpy.array
+            The set of points on which define the quadrature.
 
         Returns
         ------
-        nodes   -- quadrature nodes
-        weights -- quadrature weights
+        nodes: numpy.array
+            Quadrature nodes.
+        weights: numpy.array
+            Quadrature weights.
         """
 
-        nodes = np.linspace(a, b, num=n)
+        n = interval.shape[0]
+        a = interval.min()
+        b = interval.max()
         weights = np.ones(n, dtype="double")
-        weights[-1] = 0.0
-        return [nodes, (b - a) / (n - 1) * weights]
-
-        return _make_rules(interval, rule_dict, num=num)
-
-    def _riemann_num(self, a, b, n):
-        """
-        Uniformly sampled array using Riemann quadrature rule
-        over given interval with given number of samples
-
-        Input
-        -----
-        a -- start of interval
-        b -- end of interval
-        n -- number of quadrature points
-
-        Output
-        ------
-        nodes   -- quadrature nodes
-        weights -- quadrature weights
-        """
-
-
-    def trapezoidal(self, interval, num=None, rate=None, incr=None):
-        """ Trapezoidal rule."""
-
-        rule_dict = {"num": self._trapezoidal_num}
-        return _make_rules(interval, rule_dict, num=num, rate=rate, incr=incr)
-
-    def _trapezoidal_num(self, a, b, n):
-        nodes = np.linspace(a, b, num=n)
-        weights = np.ones(n, dtype="double")
-<<<<<<< HEAD
-=======
-        weights[-1] = 0.0
-        return [nodes, (b - a) / (n - 1) * weights]
-
-    def trapezoidal(self, interval, num=None, rate=None, incr=None):
-        """ Trapezoidal rule."""
-
-        rule_dict = {"num": self._trapezoidal_num}
-        return _make_rules(interval, rule_dict, num=num, rate=rate, incr=incr)
-
-    def _trapezoidal_num(self, a, b, n):
-        nodes = np.linspace(a, b, num=n)
-        weights = np.ones(n, dtype="double")
->>>>>>> 63548b16
-        weights[0] = 0.5
-        weights[-1] = 0.5
+        weights[-1] = 0.
+        nodes = interval
         return [nodes, (b - a) / (n - 1) * weights]
 
 
+    def _trapezoidal(self, interval):
+        """ Uniform trapezoidal quadrature."""
+
+        n = interval.shape[0]
+        a = interval.min()
+        b = interval.max()
+        weights = np.ones(n, dtype="double")
+        weights[0] = 0.5
+        weights[-1] = 0.5
+        nodes = interval
+        return [nodes, (b - a) / (n - 1) * weights]
+
 
 class Integration:
-    """Integrals for computing inner products and norms of functions"""
+    """Comprise an integration scheme.
 
-    def __init__(
-        self,
-        interval=None,
-        num=None,
-        rate=None,
-        incr=None,
-        rule="riemann",
-        nodes=None,
-        weights=None,
-    ):
+    Parameters
+    ----------
+    interval: numpy.array
+        Set of points to be used for integrals.
+    rule: str, optional
+        Quadrature rule.
 
-        self.nodes, self.weights, self.rule = _nodes_weights(interval, num,
-                                                             rule)
+    Methods
+    -------
+    integral
+    dot
+    norm
+    normalize
+    """
+
+    def __init__(self, interval, rule="riemann"):
+
+        self.nodes, self.weights, self.rule = _nodes_weights(interval, rule)
 
         self.integrals = ["integral", "dot", "norm", "normalize"]
 
